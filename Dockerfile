--- conflicted
+++ resolved
@@ -3,7 +3,7 @@
 # use build args in the docker build commmand with --build-arg="BUILDARG=true"
 ARG USE_CUDA=false
 ARG USE_OLLAMA=false
-# Tested with cu117 for CUDA 11 and cu121 for CUDA 12 (default) 
+# Tested with cu117 for CUDA 11 and cu121 for CUDA 12 (default)
 ARG USE_CUDA_VER=cu121
 # any sentence transformer model; models to use can be found at https://huggingface.co/models?library=sentence-transformers
 # Leaderboard: https://huggingface.co/spaces/mteb/leaderboard 
@@ -25,7 +25,6 @@
 ######## WebUI backend ########
 FROM python:3.11-slim-bookworm as base
 
-<<<<<<< HEAD
 # Use args
 ARG USE_CUDA
 ARG USE_OLLAMA
@@ -61,39 +60,6 @@
     RAG_EMBEDDING_MODEL_DIR="/app/backend/data/cache/embedding/models" \
     SENTENCE_TRANSFORMERS_HOME="/app/backend/data/cache/embedding/models"
 #### Other models ##########################################################
-=======
-ENV ENV=prod
-ENV PORT ""
-
-ENV OLLAMA_BASE_URL "/ollama"
-
-ENV OPENAI_API_BASE_URL ""
-ENV OPENAI_API_KEY ""
-
-ENV WEBUI_SECRET_KEY ""
-ENV WEBUI_AUTH_TRUSTED_EMAIL_HEADER ""
-
-ENV SCARF_NO_ANALYTICS true
-ENV DO_NOT_TRACK true
-
-######## Preloaded models ########
-# whisper TTS Settings
-ENV WHISPER_MODEL="base"
-ENV WHISPER_MODEL_DIR="/app/backend/data/cache/whisper/models"
-
-# RAG Embedding Model Settings
-# any sentence transformer model; models to use can be found at https://huggingface.co/models?library=sentence-transformers
-# Leaderboard: https://huggingface.co/spaces/mteb/leaderboard 
-# for better persormance and multilangauge support use "intfloat/multilingual-e5-large" (~2.5GB) or "intfloat/multilingual-e5-base" (~1.5GB)
-# IMPORTANT: If you change the default model (all-MiniLM-L6-v2) and vice versa, you aren't able to use RAG Chat with your previous documents loaded in the WebUI! You need to re-embed them.
-ENV RAG_EMBEDDING_MODEL="all-MiniLM-L6-v2"
-# device type for whisper tts and embbeding models - "cpu" (default), "cuda" (nvidia gpu and CUDA required) or "mps" (apple silicon) - choosing this right can lead to better performance
-ENV RAG_EMBEDDING_MODEL_DEVICE_TYPE="cpu"
-ENV RAG_EMBEDDING_MODEL_DIR="/app/backend/data/cache/embedding/models"
-ENV SENTENCE_TRANSFORMERS_HOME $RAG_EMBEDDING_MODEL_DIR
-
-######## Preloaded models ########
->>>>>>> fa61e738
 
 WORKDIR /app/backend
 # install python dependencies
